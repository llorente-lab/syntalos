#include <deque>
#include <numeric>
#include "orbbecmodule.h"
#include "datactl/frametype.h"
#include <libobsensor/ObSensor.hpp>
#include <opencv2/opencv.hpp>

#include <QProcess>
#include <QDir>
#include <QDateTime>
#include <QJsonDocument>
#include <QJsonObject>
#include <QJsonArray>
#include <QDialog>
#include <QVBoxLayout>
#include <QCheckBox>
#include <QPushButton>

SYNTALOS_MODULE(OrbbecModule)

// Very barebones settings dialogue. I can update it later with more info but for right now this works
// Basically: just two checkboxes -> start IR stream or start Depth Stream. By default, depth stream is set to true and IR stream is set to false
class OrbbecSettingsDialog : public QDialog
{
    Q_OBJECT

public:
    explicit OrbbecSettingsDialog(QWidget *parent = nullptr)
        : QDialog(parent)
    {
        setWindowTitle("Orbbec Stream Settings");

        QVBoxLayout *layout = new QVBoxLayout(this);

        m_depthStreamCheckBox = new QCheckBox("Enable Depth Stream", this);
        m_irStreamCheckBox = new QCheckBox("Enable IR Stream", this);

        m_depthStreamCheckBox->setChecked(true);  // Default: Depth Stream enabled
        m_irStreamCheckBox->setChecked(false);    // Default: IR Stream disabled

        layout->addWidget(m_depthStreamCheckBox);
        layout->addWidget(m_irStreamCheckBox);

        QPushButton *okButton = new QPushButton("OK", this);
        connect(okButton, &QPushButton::clicked, this, &QDialog::accept);
        layout->addWidget(okButton);

        setLayout(layout);
    }

    bool isDepthStreamEnabled() const { return m_depthStreamCheckBox->isChecked(); }
    bool isIRStreamEnabled() const { return m_irStreamCheckBox->isChecked(); }

    void setDepthStreamEnabled(bool enabled) { m_depthStreamCheckBox->setChecked(enabled); }
    void setIRStreamEnabled(bool enabled) { m_irStreamCheckBox->setChecked(enabled); }

private:
    QCheckBox *m_depthStreamCheckBox;
    QCheckBox *m_irStreamCheckBox;
};

class OrbbecModule : public AbstractModule
{
    Q_OBJECT

private:
    std::shared_ptr<DataStream<Frame>> m_depthRawOut;
    // MoSeq expects raw depth videos encoded in FFV1 and with a Gray16LE or Gray16BE pixel format
    // So we need to separate the raw depth pixels and display depth pixels by color
    // The basic idea here is to take the Orbbec frame, convert it to a OpenCV matrix, and push it directly to output
    std::shared_ptr<DataStream<Frame>> m_depthDispOut;
    // This is the processed depth frame (for visualization)
    std::shared_ptr<DataStream<Frame>> m_irOut;
    // IR Stream
    // I don't think we really need to separate this by raw vs display since we don't need infrared videos for MoSeq analysis
    // However, if its more computationally efficient TO separate them, this might make more sense

    std::shared_ptr<ob::Pipeline> m_pipeline;
    // OB Pipeline object
    // This basically starts the stream process
    // read Orbbec docs for more
    std::shared_ptr<ob::Config> m_config;
    // Configuration for the pipeline
    // We could use a context but it might be overkill here
    bool m_pipelineStarted; // internal
    uint64_t m_frameIndex; // current frame index
    double m_fps; // fps
    std::atomic_bool m_stopped; // internal

    std::unique_ptr<SecondaryClockSynchronizer> m_clockSync; // clock synchronizer. we let syntalos handle this
    microseconds_t m_lastMasterTimestamp; // master timestamp (from the system)
    microseconds_t m_lastDeviceTimestamp; // device timestamp (from the sensor). the idea is to synchronize different cameras based on the system timestamp

    QString m_metadataFilePath;
    //metadata goes here
    // moseq structure is like this:
    // - base_dir
    //   - depth.avi
    //   - ir.avi
    //   - metadata.json
    //   - timestamps file
    QJsonObject m_metadataDict;

    OrbbecSettingsDialog *m_settingsDialog;
    // booleans to track which streams to enable
    bool m_depthStreamEnabled; 
    bool m_irStreamEnabled;

public:
    explicit OrbbecModule(ModuleInfo *modInfo, QObject *parent = nullptr)
        : AbstractModule(parent),
          m_pipelineStarted(false),
          m_frameIndex(0),
          m_fps(30.0),
          m_stopped(true),
          m_depthStreamEnabled(true),
          m_irStreamEnabled(false)
    {
        m_depthRawOut = registerOutputPort<Frame>(QStringLiteral("depth-raw-out"), QStringLiteral("Raw Depth Frames"));
        m_depthDispOut = registerOutputPort<Frame>(QStringLiteral("depth-disp-out"), QStringLiteral("Display Depth Frames"));
        m_irOut = registerOutputPort<Frame>(QStringLiteral("ir-out"), QStringLiteral("IR Frames"));

        m_settingsDialog = new OrbbecSettingsDialog();
        m_settingsDialog->setWindowIcon(modInfo->icon());
        addSettingsWindow(m_settingsDialog);
    }

    ~OrbbecModule() override 
    {
        if (m_pipeline && m_pipelineStarted) {
            m_pipeline->stop();
        }
    }

    ModuleFeatures features() const override
    {
        return ModuleFeature::SHOW_SETTINGS;
    }

    ModuleDriverKind driver() const override
    {
        return ModuleDriverKind::THREAD_DEDICATED;
    }

    bool prepare(const TestSubject &subject) override
    // "Prepare" the recording (what metadata do we set? what port metadata is there? etc.)
    // No actual recording here, just getting ready for it
    {
        try {
            m_pipeline = std::make_shared<ob::Pipeline>();
            m_config = std::make_shared<ob::Config>();

            m_depthStreamEnabled = m_settingsDialog->isDepthStreamEnabled(); // T or F
            m_irStreamEnabled = m_settingsDialog->isIRStreamEnabled(); // T or F

            if (!m_depthStreamEnabled || !m_irStreamEnabled) {
                raiseError(QStringLiteral("A stream must be enabled!"));
                return false;
            }

            if (m_depthStreamEnabled) { // if depth stream is enabled
                auto depthProfile = m_pipeline->getStreamProfileList(OB_SENSOR_DEPTH)->getVideoStreamProfile(640, OB_HEIGHT_ANY, OB_FORMAT_Y16, 30);
                // query device for depth profiles and select the one we want. i've hardcoded this for simplicity's sake
                m_config->enableStream(depthProfile);

                // set port metadata
                m_depthRawOut->setMetadataValue("framerate", m_fps);
                m_depthRawOut->setMetadataValue("has_color", false);
                m_depthRawOut->setMetadataValue("depth", CV_16U);
                m_depthRawOut->setSuggestedDataName(QStringLiteral("%1/depth").arg(datasetNameSuggestion()));

                m_depthDispOut->setMetadataValue("framerate", m_fps);
                m_depthDispOut->setMetadataValue("has_color", true);
                m_depthDispOut->setMetadataValue("depth", CV_8U);
                m_depthDispOut->setSuggestedDataName(QStringLiteral("%1/depth_display").arg(datasetNameSuggestion()));
                // We don't REALLY need this since there's no point in saving the display video (unless you wanna look at it), but why not

                m_depthRawOut->start(); // start the port
                m_depthDispOut->start(); // start the port
            }

            if (m_irStreamEnabled) { // if ir stream is enabled
                auto irProfile = m_pipeline->getStreamProfileList(OB_SENSOR_IR)->getVideoStreamProfile(640, OB_HEIGHT_ANY, OB_FORMAT_Y16, 30);
                m_config->enableStream(irProfile);

                m_irOut->setMetadataValue("framerate", m_fps);
                m_irOut->setMetadataValue("has_color", false);
                m_irOut->setMetadataValue("depth", CV_16U);
                m_irOut->setSuggestedDataName(QStringLiteral("%1/ir").arg(datasetNameSuggestion()));

                m_irOut->start();
            }

            // Create default dataset
            // This is where we still store the metadata file, etc.
            auto dstore = createDefaultDataset();
            if (dstore.get() == nullptr)
                return false;

            // Set up metadata
            m_metadataFilePath = dstore->setDataFile("metadata.json");
            m_metadataDict["SubjectName"] = subject.id;
            m_metadataDict["SessionName"] = datasetNameSuggestion();
            m_metadataDict["DepthStreamEnabled"] = m_depthStreamEnabled;
            m_metadataDict["IRStreamEnabled"] = m_irStreamEnabled;
            m_metadataDict["IsLittleEndian"] = true; // hard coded this but again, we ca
            m_metadataDict["StartTime"] = QDateTime::currentDateTime().toString(Qt::ISODate);

        } catch (const ob::Error& e) {
            raiseError(QStringLiteral("Orbbec initialization error: %1").arg(e.getMessage()));
            return false;
        }

        // set up clock synchronizer
        m_clockSync = initClockSynchronizer(m_fps);
        m_clockSync->setStrategies(TimeSyncStrategy::SHIFT_TIMESTAMPS_BWD);

        m_lastMasterTimestamp = microseconds_t(0);
        m_lastDeviceTimestamp = microseconds_t(0);
        // start the synchronizer
        if (!m_clockSync->start()) {
            raiseError(QStringLiteral("Unable to set up clock synchronizer!"));
            return false;
        }

        return true;
    }

    void start() override // lol just start the module
    // this is more from syntalos internal purposes i think
    {
        statusMessage("Acquiring frames...");
        AbstractModule::start();
    }

    void runThread(OptionalWaitCondition *waitCondition) override
    {
        auto fpsLow = false;
        auto currentFps = m_fps;
        auto frameProcessFailedCount = 0;
        m_stopped = false;

        waitCondition->wait(this);

        try {
            m_pipeline->start(m_config);
            m_pipelineStarted = true;

            while (m_running) {
                const auto cycleStartTime = currentTimePoint();

                auto frameSet = m_pipeline->waitForFrames(200); // wait 200 ms for frames
                
                if (frameSet == nullptr) {
                    frameProcessFailedCount++;
                    std::cout << "Dropped frame. Frame process failed count is now " << frameProcessFailedCount << std::endl;
                    if (frameProcessFailedCount > 50) { // too many dropped frames -> stop the recording
                        raiseError(QStringLiteral("Too many attempts to process frames have failed. Is the camera connected properly?"));
                        m_running = false;
                        m_pipeline->stop();
                    }
                    continue;
                }

                if (m_depthStreamEnabled) {
                    auto depthFrame = frameSet->depthFrame(); // get depth frame
                    if (depthFrame) {
                        microseconds_t depthFrameRecvTime = microseconds_t(m_syTimer->timeSinceStartUsec());
                        processDepthFrame(depthFrame, depthFrameRecvTime);
                    }
                }

                if (m_irStreamEnabled) {
                    auto irFrame = frameSet->irFrame(); // get ir frame
                    if (irFrame) {
                        microseconds_t irFrameRecvTime = microseconds_t(m_syTimer->timeSinceStartUsec());
                        processIRFrame(irFrame, m_irOut, irFrameRecvTime);
                    }
                }

                m_frameIndex++;  // Increment frame index after processing both frames
                // make sure this is out of the main loop or else processIRFrame and processDepthFrame will be incrementing frame index simultaneously

                const auto totalTime = timeDiffToNowMsec(cycleStartTime);
                currentFps = static_cast<int>(1 / (totalTime.count() / static_cast<double>(1000)));

                // warn if there is a bigger framerate drop
                if (currentFps < (m_fps - 10)) {
                    fpsLow = true;
                    setStatusMessage(QStringLiteral("<html><font color=\"red\"><b>Framerate (%1fps) is too low!</b></font>")
                                         .arg(currentFps));
                } else if (fpsLow) {
                    fpsLow = false;
                    statusMessage("Acquiring frames...");
                }
            }

            m_pipeline->stop();
            m_pipelineStarted = false;

        } catch (const ob::Error& e) {
            raiseError(QStringLiteral("Orbbec runtime error: %1").arg(e.getMessage()));
        }

        m_stopped = true;
    }

    void stop() override
    {
        statusMessage("Cleaning up...");
        AbstractModule::stop();

        while (!m_stopped) {
        }

        if (m_pipeline && m_pipelineStarted) {
            m_pipeline->stop();
            m_pipelineStarted = false;
        }

        // Write metadata to file
        QJsonDocument doc(m_metadataDict);
        QFile metadataFile(m_metadataFilePath);
        if (metadataFile.open(QIODevice::WriteOnly)) {
            metadataFile.write(doc.toJson(QJsonDocument::Indented));
            metadataFile.close();
            statusMessage(QStringLiteral("Metadata saved to: %1").arg(m_metadataFilePath));
        } else {
            raiseError(QStringLiteral("Failed to save metadata to: %1").arg(m_metadataFilePath));
        }

        safeStopSynchronizer(m_clockSync);
    }

<<<<<<< HEAD
    void serializeSettings(const QString &, QVariantHash &settings, QByteArray &) override
    {
        settings.insert("depth_stream_enabled", m_depthStreamEnabled);
        settings.insert("ir_stream_enabled", m_irStreamEnabled);
    }

    bool loadSettings(const QString &, const QVariantHash &settings, const QByteArray &) override
    {
        m_depthStreamEnabled = settings.value("depth_stream_enabled", true).toBool();
        m_irStreamEnabled = settings.value("ir_stream_enabled", false).toBool();

        m_settingsDialog->setDepthStreamEnabled(m_depthStreamEnabled);
        m_settingsDialog->setIRStreamEnabled(m_irStreamEnabled);

        return true;
    }

private:
    void processDepthFrame(std::shared_ptr<ob::DepthFrame> depthFrame, microseconds_t frameRecvTime)
    {
        // quick check for valid
        if (!depthFrame || depthFrame->dataSize() == 0) {
            qWarning() << "Received invalid depth frame";
            return;
        }

        int width = depthFrame->width();
        int height = depthFrame->height();
        float scale = depthFrame->getValueScale(); // scale for the depth videos

        // Create raw depth data (16-bit). This is straightforward:
        // OpenCV matrices (cv::Mat) are defined with 4 main parameters: height, width, pixel format, and a pointer to the data.
        // 1. 'height' and 'width' specify the dimensions of the image, which should match the resolution of the depth camera output.
        // 2. We use 'CV_16UC1' for the pixel format, meaning each pixel is represented by a 16-bit unsigned integer ('16U') and the image has one channel ('C1').
        //    This format is ideal for depth data, as depth sensors typically provide high-precision 16-bit depth values.
        // 3. '(void*)depthFrame->data()' provides a pointer to the raw depth data captured by the depth sensor.
        //    This data is passed to OpenCV so it can wrap and manage the depth data within its matrix structure.
        // By passing the pointer to the data, OpenCV doesn't copy the data; it directly uses the provided memory, which is efficient for real-time processing.
        // We're gonna send this directly to raw depth port
        // This is not processed because processing is being handled by moseq
        cv::Mat rawDepth(height, width, CV_16UC1, (void*)depthFrame->data());

        // Create display frame (8-bit, color mapped)
        cv::Mat scaledDepth;
        rawDepth.convertTo(scaledDepth, CV_32F, scale);
        cv::Mat displayDepth;
        scaledDepth.convertTo(displayDepth, CV_8U, 255.0 / 5000);  // lets assume a max depth of 5000
        cv::applyColorMap(displayDepth, displayDepth, cv::COLORMAP_JET);

        microseconds_t deviceTimestamp = microseconds_t(depthFrame->timeStamp());
        m_clockSync->processTimestamp(frameRecvTime, deviceTimestamp);

        // Push raw frame (16-bit depth)
        Frame rawFrame(rawDepth, m_frameIndex, frameRecvTime);
        m_depthRawOut->push(rawFrame);

        // Push display frame (8-bit color mapped)
        Frame dispFrame(displayDepth, m_frameIndex, frameRecvTime);
        m_depthDispOut->push(dispFrame);

        // Print center pixel distance every 30 frames
        // this is useful for debugging and make sure we're actually scaling the video correctly
        if (m_frameIndex % 30 == 0) {
            uint16_t* data = (uint16_t*)depthFrame->data();
            float centerDistance = data[width * height / 2 + width / 2] * scale;
            std::cout << "Facing an object " << centerDistance << " mm away." << std::endl;
        }
    }

    void processIRFrame(std::shared_ptr<ob::IRFrame> irFrame, std::shared_ptr<DataStream<Frame>>& output, microseconds_t frameRecvTime)
    {
        // more straightforward
        if (!irFrame || irFrame->dataSize() == 0) {
            qWarning() << "Received invalid IR frame";
            return;
        }   

        if (!output) {
            qWarning() << "Invalid output DataStream";
            return;}

        try {
            int width = irFrame->width();
            int height = irFrame->height();
        
            cv::Mat irMat(height, width, CV_16UC1, (void*)irFrame->data());
        
            // Process IR Mat
            cv::Mat irVis;
            irMat.convertTo(irVis, CV_8UC1, 1.0 / 256.0);  // Convert 16-bit to 8-bit which we need to work with the canvas module
        
            cv::Mat colorMappedIR;
            cv::applyColorMap(irVis, colorMappedIR, cv::COLORMAP_HOT);  // Apply a color map for visualization

            microseconds_t deviceTimestamp = microseconds_t(irFrame->timeStamp()); // IR timestamps
            // we could probably remove this since its not very useful to have them, but for downstream analysis purposes, just why not lol
            if (m_clockSync) {
                m_clockSync->processTimestamp(frameRecvTime, deviceTimestamp);
            } else {
                qWarning() << "Clock synchronizer is not initialized";
            }

            Frame outFrame(colorMappedIR, m_frameIndex, frameRecvTime);
            output->push(outFrame);
        } catch (const cv::Exception& e) {
            qWarning() << "OpenCV error in processIRFrame:" << e.what();
        } catch (const std::exception& e) {
            qWarning() << "Error in processIRFrame:" << e.what();
        }
    }
};
=======
QString OrbbecModuleInfo::id() const
{
    return QStringLiteral("orbbec-cam");
}

QString OrbbecModuleInfo::name() const
{
    return QStringLiteral("Orbbec Depth Sensor");
}

QString OrbbecModuleInfo::description() const
{
    return QStringLiteral("Capture depth and IR data with an Orbbec depth sensor");
}

ModuleCategories OrbbecModuleInfo::categories() const
{
    return ModuleCategory::DEVICES;
}

AbstractModule* OrbbecModuleInfo::createModule(QObject* parent)
{
    return new OrbbecModule(parent);
}
>>>>>>> 71633a05

// internal syntalos module info stuff
QString OrbbecModuleInfo::id() const
{
    return QStringLiteral("orbbec-cam");
}

QString OrbbecModuleInfo::name() const
{
    return QStringLiteral("Orbbec Femto Camera");
}

QString OrbbecModuleInfo::description() const
{
    return QStringLiteral("Capture depth and infrared data with an Orbbec Femto sensor!");
}

ModuleCategories OrbbecModuleInfo::categories() const
{
    return ModuleCategory::DEVICES;
}

AbstractModule* OrbbecModuleInfo::createModule(QObject* parent)
{
    return new OrbbecModule(this, parent);
}

#include "orbbecmodule.moc"<|MERGE_RESOLUTION|>--- conflicted
+++ resolved
@@ -331,8 +331,7 @@
 
         safeStopSynchronizer(m_clockSync);
     }
-
-<<<<<<< HEAD
+    
     void serializeSettings(const QString &, QVariantHash &settings, QByteArray &) override
     {
         settings.insert("depth_stream_enabled", m_depthStreamEnabled);
@@ -444,7 +443,7 @@
         }
     }
 };
-=======
+
 QString OrbbecModuleInfo::id() const
 {
     return QStringLiteral("orbbec-cam");
@@ -469,7 +468,6 @@
 {
     return new OrbbecModule(parent);
 }
->>>>>>> 71633a05
 
 // internal syntalos module info stuff
 QString OrbbecModuleInfo::id() const
